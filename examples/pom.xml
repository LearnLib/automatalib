--- conflicted
+++ resolved
@@ -34,11 +34,7 @@
 	<parent>
 		<groupId>net.automatalib</groupId>
 		<artifactId>automata-parent</artifactId>
-<<<<<<< HEAD
-		<version>0.4.0</version>
-=======
 		<version>0.4.0-SNAPSHOT</version>
->>>>>>> 4c77f0f4
 		<relativePath>../pom.xml</relativePath>
 	</parent>
 	
