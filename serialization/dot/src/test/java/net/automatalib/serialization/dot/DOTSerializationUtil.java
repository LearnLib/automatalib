--- conflicted
+++ resolved
@@ -23,16 +23,12 @@
 import net.automatalib.automata.transducers.impl.compact.CompactMoore;
 import net.automatalib.automata.transducers.impl.compact.CompactSST;
 import net.automatalib.graphs.base.compact.CompactGraph;
-<<<<<<< HEAD
 import net.automatalib.ts.modal.CompactMC;
 import net.automatalib.ts.modal.CompactMTS;
 import net.automatalib.ts.modal.transition.ModalContractEdgeProperty.EdgeColor;
 import net.automatalib.ts.modal.transition.ModalEdgeProperty.ModalType;
 import net.automatalib.words.Alphabet;
-=======
-import net.automatalib.util.automata.builders.AutomatonBuilders;
 import net.automatalib.words.Word;
->>>>>>> 15fd77a4
 import net.automatalib.words.impl.Alphabets;
 
 /**
@@ -69,7 +65,6 @@
     static final CompactMC<String> MC;
 
     static {
-<<<<<<< HEAD
         STRING_ALPHABET = Alphabets.closedCharStringRange('a', 'c');
         INTEGER_ALPHABET = Alphabets.closedCharStringRange('1', '2');
 
@@ -77,6 +72,7 @@
         NFA = buildNFA();
         MEALY = buildMealy();
         MOORE = buildMoore();
+        SST = buildSST();
         GRAPH = buildGraph();
         MTS = buildMTS();
         MC = buildMC();
@@ -150,65 +146,36 @@
         return result;
     }
 
+    private static CompactSST<Character, Character> buildSST() {
+        final CompactSST<Character, Character> result = new CompactSST<>(Alphabets.characters('a', 'c'));
+
+        final Integer s0 = result.addInitialState(Word.fromCharSequence("x"));
+        final Integer s1 = result.addState(Word.epsilon());
+        final Integer s2 = result.addState(Word.epsilon());
+        final Integer s3 = result.addState(Word.epsilon());
+
+        result.addTransition(s0, 'a', s1, Word.fromCharSequence("x"));
+        result.addTransition(s0, 'b', s1, Word.fromCharSequence("x"));
+        result.addTransition(s0, 'c', s1, Word.fromCharSequence("x"));
+
+        result.addTransition(s1, 'a', s2, Word.fromCharSequence("xx"));
+        result.addTransition(s1, 'b', s2, Word.fromCharSequence("yx"));
+        result.addTransition(s1, 'c', s2, Word.fromCharSequence("zx"));
+
+        result.addTransition(s2, 'a', s3, Word.fromCharSequence("xx"));
+        result.addTransition(s2, 'b', s3, Word.fromCharSequence("yx"));
+        result.addTransition(s2, 'c', s3, Word.fromCharSequence("zx"));
+
+        result.addTransition(s3, 'a', s1, Word.epsilon());
+        result.addTransition(s3, 'b', s1, Word.epsilon());
+        result.addTransition(s3, 'c', s1, Word.epsilon());
+
+        return result;
+    }
+
     private static CompactGraph<String, String> buildGraph() {
         final CompactGraph<String, String> result = new CompactGraph<>();
         result.addIntNode();
-=======
-        // @formatter:off
-        DFA = AutomatonBuilders.newDFA(Alphabets.closedCharStringRange('a', 'c'))
-                               .withInitial("s0")
-                               .from("s0").on("a").to("s1")
-                               .from("s1").on("b").to("s2")
-                               .from("s2").on("c").to("s0")
-                               .withAccepting("s2")
-                               .create();
-
-        NFA = AutomatonBuilders.newNFA(Alphabets.closedCharStringRange('a', 'c'))
-                               .withInitial("s0")
-                               .from("s0").on("a").to("s1", "s2")
-                               .from("s1").on("b").to("s2", "s0")
-                               .from("s2").on("c").to("s0", "s1")
-                               .withAccepting("s0")
-                               .create();
-
-        MEALY = AutomatonBuilders.<String, String>newMealy(Alphabets.closedCharStringRange('a', 'c'))
-                                 .withInitial("s0")
-                                 .from("s0").on("a").withOutput("1").to("s1")
-                                 .from("s1").on("b").withOutput("2").to("s2")
-                                 .from("s2").on("c").withOutput("3").to("s0")
-                                 .create();
-
-        MOORE = AutomatonBuilders.<String, String>newMoore(Alphabets.closedCharStringRange('1', '2'))
-                                 .withInitial("s0", "a")
-                                 .withOutput("s1", "b")
-                                 .withOutput("s2", "c")
-                                 .from("s0").on("1").to("s1")
-                                 .from("s1").on("1").to("s2")
-                                 .from("s2").on("1").to("s0")
-                                 .from("s0").on("2").to("s2")
-                                 .from("s1").on("2").to("s0")
-                                 .from("s2").on("2").to("s1")
-                                 .create();
-
-        SST = AutomatonBuilders.<Character, Character>newSST(Alphabets.characters('a', 'c'))
-                               .withInitial("s0")
-                               .withStateProperty(Word.fromCharSequence("x"), "s0")
-                               .withStateProperty(Word.epsilon(), "s1", "s2", "s3")
-                               .from("s0").on('a', 'b', 'c').withProperty(Word.fromCharSequence("x")).to("s1")
-                               .from("s1").on('a').withProperty(Word.fromCharSequence("xx")).to("s2")
-                               .from("s1").on('b').withProperty(Word.fromCharSequence("yx")).to("s2")
-                               .from("s1").on('c').withProperty(Word.fromCharSequence("zx")).to("s2")
-                               .from("s2").on('a').withProperty(Word.fromCharSequence("xx")).to("s3")
-                               .from("s2").on('b').withProperty(Word.fromCharSequence("yx")).to("s3")
-                               .from("s2").on('c').withProperty(Word.fromCharSequence("zx")).to("s3")
-                               .from("s3").on('a', 'b', 'c').withProperty(Word.epsilon()).to("s1")
-                               .create();
-        // @formatter:on
-
-        // create of full binary tree of depth 4
-        GRAPH = new CompactGraph<>();
-        GRAPH.addIntNode();
->>>>>>> 15fd77a4
 
         for (int i = 2; i < 2 << 3; i++) {
             result.addIntNode();
