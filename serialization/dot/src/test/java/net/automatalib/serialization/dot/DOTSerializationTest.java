--- conflicted
+++ resolved
@@ -26,12 +26,12 @@
 
 import com.google.common.io.ByteStreams;
 import com.google.common.io.CharStreams;
+import net.automatalib.automata.base.compact.CompactTransition;
 import net.automatalib.automata.fsa.impl.compact.CompactDFA;
 import net.automatalib.automata.fsa.impl.compact.CompactNFA;
 import net.automatalib.automata.graphs.TransitionEdge;
 import net.automatalib.automata.transducers.MealyMachine.MealyGraphView;
 import net.automatalib.automata.transducers.impl.compact.CompactMealy;
-import net.automatalib.automata.transducers.impl.compact.CompactMealyTransition;
 import net.automatalib.automata.transducers.impl.compact.CompactMoore;
 import net.automatalib.automata.transducers.impl.compact.CompactSST;
 import net.automatalib.commons.util.IOUtil;
@@ -87,7 +87,15 @@
     }
 
     @Test
-<<<<<<< HEAD
+    public void testRegularSSTExport() throws IOException {
+
+        final CompactSST<Character, Character> sst = DOTSerializationUtil.SST;
+
+        ThrowingWriter writer = w -> GraphDOT.write(sst, sst.getInputAlphabet(), w);
+        checkDOTOutput(writer, DOTSerializationUtil.SST_RESOURCE);
+    }
+
+    @Test
     public void testRegularMTSExport() throws IOException {
 
         final CompactMTS<String> mts = DOTSerializationUtil.MTS;
@@ -110,13 +118,13 @@
 
         final Graph<?, ?> dfa = DOTSerializationUtil.DFA.graphView();
         final Graph<?, ?> mealy =
-                new MealyGraphView<Integer, String, CompactMealyTransition<String>, String, CompactMealy<String, String>>(
+                new MealyGraphView<Integer, String, CompactTransition<String>, String, CompactMealy<String, String>>(
                         DOTSerializationUtil.MEALY,
                         DOTSerializationUtil.MEALY.getInputAlphabet()) {
 
                     @Override
-                    public VisualizationHelper<Integer, TransitionEdge<String, CompactMealyTransition<String>>> getVisualizationHelper() {
-                        return new DefaultDOTVisualizationHelper<Integer, TransitionEdge<String, CompactMealyTransition<String>>>(
+                    public VisualizationHelper<Integer, TransitionEdge<String, CompactTransition<String>>> getVisualizationHelper() {
+                        return new DefaultDOTVisualizationHelper<Integer, TransitionEdge<String, CompactTransition<String>>>(
                                 super.getVisualizationHelper()) {
 
                             @Override
@@ -135,14 +143,6 @@
 
         ThrowingWriter writer = w -> GraphDOT.write(clusters, w);
         checkDOTOutput(writer, DOTSerializationUtil.CLUSTER_RESOURCE);
-=======
-    public void testRegularSSTExport() throws IOException {
-
-        final CompactSST<Character, Character> sst = DOTSerializationUtil.SST;
-
-        ThrowingWriter writer = w -> GraphDOT.write(sst, sst.getInputAlphabet(), w);
-        checkDOTOutput(writer, DOTSerializationUtil.SST_RESOURCE);
->>>>>>> 15fd77a4
     }
 
     @Test
