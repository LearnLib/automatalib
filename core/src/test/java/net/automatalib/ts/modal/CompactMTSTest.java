/* Copyright (C) 2013-2021 TU Dortmund
 * This file is part of AutomataLib, http://www.automatalib.net/.
 *
 * Licensed under the Apache License, Version 2.0 (the "License");
 * you may not use this file except in compliance with the License.
 * You may obtain a copy of the License at
 *
 *     http://www.apache.org/licenses/LICENSE-2.0
 *
 * Unless required by applicable law or agreed to in writing, software
 * distributed under the License is distributed on an "AS IS" BASIS,
 * WITHOUT WARRANTIES OR CONDITIONS OF ANY KIND, either express or implied.
 * See the License for the specific language governing permissions and
 * limitations under the License.
 */
package net.automatalib.ts.modal;

import java.util.Arrays;
import java.util.Collections;
import java.util.Objects;

import net.automatalib.ts.modal.transition.ModalEdgeProperty;
import net.automatalib.ts.modal.transition.ModalEdgeProperty.ModalType;
import net.automatalib.ts.modal.transition.ModalEdgePropertyImpl;
import net.automatalib.ts.modal.transition.MutableModalEdgeProperty;
import net.automatalib.words.Alphabet;
import net.automatalib.words.impl.Alphabets;
import org.assertj.core.api.Assertions;
import org.testng.Assert;
import org.testng.annotations.DataProvider;
import org.testng.annotations.Test;

/**
 * @author msc
 */
public class CompactMTSTest {

    @DataProvider(name = "default")
    private static Object[][] generateTSWithTP() {
        final Alphabet<Character> alphabet = Alphabets.characters('a', 'd');
        final CompactMTS<Character> mts = new CompactMTS<>(alphabet);

        final Integer s0 = mts.addInitialState();
        final Integer s1 = mts.addState();
        final Integer s2 = mts.addState();
        final ModalEdgeProperty tprop1 = new ModalEdgePropertyImpl(null);
        final ModalEdgeProperty tprop2 = new ModalEdgePropertyImpl(ModalType.MAY);

        return new Object[][] {{mts, s0, s1, 'a', tprop1}, {mts, s0, s2, 'd', tprop2}, {mts, s2, s0, 'a', tprop2}};
    }

    @Test(dataProvider = "default", description = "Add Transition with non-null Property")
    <A extends MutableModalTransitionSystem<S, I, T, TP>, S, I, T, TP extends MutableModalEdgeProperty> void addTransitionWithTP(
            A mts,
            S src,
            S dest,
            I label,
            TP tprop) {
        Assert.assertTrue(mts.getStates().containsAll(Arrays.asList(src, dest)));
        Assert.assertTrue(mts.getInputAlphabet().contains(label));
        Assert.assertTrue(mts.getTransitions(src, label).isEmpty());
        Assert.assertNotNull(tprop);

        int tsize = 0;
        for (S s : mts.getStates()) {
            tsize += mts.getTransitions(s).size();
        }

        T t = mts.addTransition(src, label, dest, tprop);
        Assert.assertNotNull(t);
        Assert.assertEquals(mts.getSuccessor(t), dest);
        Assert.assertEquals(mts.getTransitionProperty(t), tprop);
        Assert.assertEquals(mts.getTransitions(src, label), Collections.singleton(t));

        int tsizeL = 0;
        for (S s : mts.getStates()) {
            tsizeL += mts.getTransitions(s).size();
        }
        Assert.assertEquals(tsizeL, tsize + 1);
    }

    @Test(dataProvider = "default", description = "Add Transition with null as Property")
    <A extends MutableModalTransitionSystem<S, I, T, TP>, S, I, T, TP extends MutableModalEdgeProperty> void addTransitionWithoutTP(
            A mts,
            S src,
            S dest,
            I label,
            TP tprop) {

        Assert.assertTrue(mts.getStates().containsAll(Arrays.asList(src, dest)));
        Assert.assertTrue(mts.getInputAlphabet().contains(label));
        Assert.assertTrue(mts.getTransitions(src, label).isEmpty());

        T t = mts.addTransition(src, label, dest, null);
        Assert.assertNotNull(t);
        Assert.assertEquals(mts.getSuccessor(t), dest);
        Assert.assertNotNull(mts.getTransitionProperty(t));
        Assert.assertEquals(mts.getTransitions(src, label), Collections.singleton(t));
    }

    @Test(dataProvider = "default", description = "Create Transition with null as Property and then add it")
    <A extends MutableModalTransitionSystem<S, I, T, TP>, S, I, T, TP extends MutableModalEdgeProperty> void addTransitionWithExternT(
            A mts,
            S src,
            S dest,
            I label,
            TP tprop) {
        Assert.assertTrue(mts.getStates().containsAll(Arrays.asList(src, dest)));
        Assert.assertTrue(mts.getInputAlphabet().contains(label));
        Assert.assertTrue(mts.getTransitions(src, label).isEmpty());

        T t = mts.createTransition(dest, null);
        mts.addTransition(src, label, t);
        Assert.assertNotNull(t);
        Assert.assertEquals(mts.getSuccessor(t), dest);
        Assert.assertNotNull(mts.getTransitionProperty(t));
        Assert.assertEquals(mts.getTransitions(src, label), Collections.singleton(t));
    }

    @Test(dataProvider = "default", description = "Create Transition with non-null Property and then add it")
    <A extends MutableModalTransitionSystem<S, I, T, TP>, S, I, T, TP extends MutableModalEdgeProperty> void addTransitionWithExternT2(
            A mts,
            S src,
            S dest,
            I label,
            TP tprop) {
        Assert.assertTrue(mts.getStates().containsAll(Arrays.asList(src, dest)));
        Assert.assertTrue(mts.getInputAlphabet().contains(label));
        Assert.assertTrue(mts.getTransitions(src, label).isEmpty());

        T t = mts.createTransition(dest, tprop);
        mts.addTransition(src, label, t);
        Assert.assertNotNull(t);
        Assert.assertEquals(mts.getSuccessor(t), dest);
        Assert.assertNotNull(mts.getTransitionProperty(t));
        Assert.assertEquals(mts.getTransitions(src, label), Collections.singleton(t));
    }

    @Test(description = "Example graph from Jasper")
    void testJasper() {
        final Alphabet<String> alphabet = Alphabets.closedCharStringRange('a', 'b');
        final CompactMTS<String> s = new CompactMTS<>(alphabet);

        final Integer as0 = s.addInitialState();
        final Integer as1 = s.addState();
        final Integer as2 = s.addState();

        final MTSTransition<MutableModalEdgeProperty> t1 = s.addModalTransition(as0, "a", as0, ModalType.MUST);
        final MTSTransition<MutableModalEdgeProperty> t2 = s.addModalTransition(as0, "b", as1, ModalType.MUST);
        final MTSTransition<MutableModalEdgeProperty> t3 = s.addModalTransition(as1, "a", as1, ModalType.MUST);
        final MTSTransition<MutableModalEdgeProperty> t4 = s.addModalTransition(as1, "b", as2, ModalType.MAY);
        final MTSTransition<MutableModalEdgeProperty> t5 = s.addModalTransition(as2, "a", as2, ModalType.MAY);
        final MTSTransition<MutableModalEdgeProperty> t6 = s.addModalTransition(as2, "b", as2, ModalType.MAY);

        Assertions.assertThat(s.getTransitions(as0, "a"))
                  .containsExactly(t1)
                  .extracting(MTSTransition::getTarget)
                  .containsExactly(as0);

        Assertions.assertThat(s.getTransitions(as0, "b"))
                  .containsExactly(t2)
                  .allMatch(t -> Objects.equals(t.getTarget(), as1))
<<<<<<< HEAD
                  .allMatch(t -> t.getProperty().getModalType() == ModalType.MUST)
                  .allMatch(t -> "b".equals(t.getLabel()));
=======
                  .allMatch(t -> t.getProperty().getType() == ModalType.MUST);
>>>>>>> 1e9e9fa1

        Assertions.assertThat(s.getTransitions(as1, "a"))
                  .containsExactly(t3)
                  .allMatch(t -> Objects.equals(t.getTarget(), as1))
<<<<<<< HEAD
                  .allMatch(t -> t.getProperty().getModalType() == ModalType.MUST)
                  .allMatch(t -> "a".equals(t.getLabel()));
=======
                  .allMatch(t -> t.getProperty().getType() == ModalType.MUST);
>>>>>>> 1e9e9fa1

        Assertions.assertThat(s.getTransitions(as1, "b"))
                  .containsExactly(t4)
                  .allMatch(t -> Objects.equals(t.getTarget(), as2))
<<<<<<< HEAD
                  .allMatch(t -> t.getProperty().getModalType() == ModalType.MAY)
                  .allMatch(t -> "b".equals(t.getLabel()));
=======
                  .allMatch(t -> t.getProperty().getType() == ModalType.MAY);
>>>>>>> 1e9e9fa1

        Assertions.assertThat(s.getTransitions(as2, "a"))
                  .containsExactly(t5)
                  .allMatch(t -> Objects.equals(t.getTarget(), as2))
<<<<<<< HEAD
                  .allMatch(t -> t.getProperty().getModalType() == ModalType.MAY)
                  .allMatch(t -> "a".equals(t.getLabel()));
=======
                  .allMatch(t -> t.getProperty().getType() == ModalType.MAY);
>>>>>>> 1e9e9fa1

        Assertions.assertThat(s.getTransitions(as2, "b"))
                  .containsExactly(t6)
                  .allMatch(t -> Objects.equals(t.getTarget(), as2))
<<<<<<< HEAD
                  .allMatch(t -> t.getProperty().getModalType() == ModalType.MAY)
                  .allMatch(t -> "b".equals(t.getLabel()));
=======
                  .allMatch(t -> t.getProperty().getType() == ModalType.MAY);
>>>>>>> 1e9e9fa1
    }
}<|MERGE_RESOLUTION|>--- conflicted
+++ resolved
@@ -160,51 +160,26 @@
         Assertions.assertThat(s.getTransitions(as0, "b"))
                   .containsExactly(t2)
                   .allMatch(t -> Objects.equals(t.getTarget(), as1))
-<<<<<<< HEAD
-                  .allMatch(t -> t.getProperty().getModalType() == ModalType.MUST)
-                  .allMatch(t -> "b".equals(t.getLabel()));
-=======
-                  .allMatch(t -> t.getProperty().getType() == ModalType.MUST);
->>>>>>> 1e9e9fa1
+                  .allMatch(t -> t.getProperty().getModalType() == ModalType.MUST);
 
         Assertions.assertThat(s.getTransitions(as1, "a"))
                   .containsExactly(t3)
                   .allMatch(t -> Objects.equals(t.getTarget(), as1))
-<<<<<<< HEAD
-                  .allMatch(t -> t.getProperty().getModalType() == ModalType.MUST)
-                  .allMatch(t -> "a".equals(t.getLabel()));
-=======
-                  .allMatch(t -> t.getProperty().getType() == ModalType.MUST);
->>>>>>> 1e9e9fa1
+                  .allMatch(t -> t.getProperty().getModalType() == ModalType.MUST);
 
         Assertions.assertThat(s.getTransitions(as1, "b"))
                   .containsExactly(t4)
                   .allMatch(t -> Objects.equals(t.getTarget(), as2))
-<<<<<<< HEAD
-                  .allMatch(t -> t.getProperty().getModalType() == ModalType.MAY)
-                  .allMatch(t -> "b".equals(t.getLabel()));
-=======
-                  .allMatch(t -> t.getProperty().getType() == ModalType.MAY);
->>>>>>> 1e9e9fa1
+                  .allMatch(t -> t.getProperty().getModalType() == ModalType.MAY);
 
         Assertions.assertThat(s.getTransitions(as2, "a"))
                   .containsExactly(t5)
                   .allMatch(t -> Objects.equals(t.getTarget(), as2))
-<<<<<<< HEAD
-                  .allMatch(t -> t.getProperty().getModalType() == ModalType.MAY)
-                  .allMatch(t -> "a".equals(t.getLabel()));
-=======
-                  .allMatch(t -> t.getProperty().getType() == ModalType.MAY);
->>>>>>> 1e9e9fa1
+                  .allMatch(t -> t.getProperty().getModalType() == ModalType.MAY);
 
         Assertions.assertThat(s.getTransitions(as2, "b"))
                   .containsExactly(t6)
                   .allMatch(t -> Objects.equals(t.getTarget(), as2))
-<<<<<<< HEAD
-                  .allMatch(t -> t.getProperty().getModalType() == ModalType.MAY)
-                  .allMatch(t -> "b".equals(t.getLabel()));
-=======
-                  .allMatch(t -> t.getProperty().getType() == ModalType.MAY);
->>>>>>> 1e9e9fa1
+                  .allMatch(t -> t.getProperty().getModalType() == ModalType.MAY);
     }
 }