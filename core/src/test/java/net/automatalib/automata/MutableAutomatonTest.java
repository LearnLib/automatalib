--- conflicted
+++ resolved
@@ -66,12 +66,8 @@
                                                                                             EdgeColor.GREEN))
                                                                                     .collect(Collectors.toList());
     static final List<Void> EMPTY_PROPS = Collections.emptyList();
-<<<<<<< HEAD
-=======
     static final List<Word<Character>> SST_TRANS_PROPS = Arrays.asList(Word.fromCharSequence("xy"), Word.fromCharSequence("yz"));
     static final List<Word<Character>> SST_STATE_PROPS = Arrays.asList(Word.fromCharSequence("ab"), Word.fromCharSequence("bc"));
-    static final Random RANDOM = new Random(42);
->>>>>>> 15fd77a4
 
     @Test
     public void testCompactDFA() {
@@ -119,16 +115,10 @@
     }
 
     @Test
-<<<<<<< HEAD
     public void testCompactMTS() {
         this.checkAutomaton(CompactMTS::new, ALPHABET, EMPTY_PROPS, MC_TRANS_PROPS);
     }
 
-    private <M extends MutableAutomaton<S, I, T, SP, TP>, S, I, T, SP, TP> void checkAutomaton(AutomatonCreator<M, I> creator,
-                                                                                               Alphabet<I> alphabet,
-                                                                                               List<SP> stateProps,
-                                                                                               List<? extends TP> transProps) {
-=======
     public void testCompactSST() {
         this.checkAutomaton(CompactSST::new, ALPHABET, SST_STATE_PROPS, SST_TRANS_PROPS);
     }
@@ -136,8 +126,7 @@
     protected <M extends MutableAutomaton<S, I, T, SP, TP>, S, I, T, SP, TP> void checkAutomaton(AutomatonCreator<M, I> creator,
                                                                                                  Alphabet<I> alphabet,
                                                                                                  List<SP> stateProps,
-                                                                                                 List<TP> transProps) {
->>>>>>> 15fd77a4
+                                                                                                 List<? extends TP> transProps) {
         final M automaton = createInitialAutomaton(creator, alphabet);
 
         checkEmptyProperties(automaton, alphabet);
