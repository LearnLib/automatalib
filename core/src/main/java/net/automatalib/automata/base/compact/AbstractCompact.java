--- conflicted
+++ resolved
@@ -211,15 +211,10 @@
      *
      * @return a copy of the provided array with updated memory layout.
      */
-<<<<<<< HEAD
-    protected final <T> T[] updateStateStorage(T[] oldStorage, @Nullable T defaultValue, Payload payload) {
-        final T[] result = Arrays.copyOf(oldStorage, payload.newSizeHint);
-=======
     protected final Object[] updateStateStorage(@Nullable Object[] oldStorage,
                                                 @Nullable Object defaultValue,
                                                 Payload payload) {
         final Object[] result = Arrays.copyOf(oldStorage, payload.newSizeHint);
->>>>>>> 230a58fb
         Arrays.fill(result, oldStorage.length, result.length, defaultValue);
         return result;
     }
