--- conflicted
+++ resolved
@@ -103,16 +103,6 @@
 	<!-- ================================= MODULES ===================================
 		-->
 	<modules>
-<<<<<<< HEAD
-		<module>./api</module>
-		<module>./core</module>
-		<module>./util</module>
-		<module>./commons</module>
-		<module>./misc</module>
-		<module>./adapters</module>
-		<module>./examples</module>
-		<module>./xml</module>
-=======
 		<module>api</module>
 		<module>core</module>
 		<module>util</module>
@@ -121,7 +111,7 @@
 		<module>adapters</module>
 		<module>examples</module>
 		<module>archetypes</module>
->>>>>>> ffa8f464
+		<module>xml</module>
 	</modules>
 
 	<!-- ================================= PROPERTIES ================================
