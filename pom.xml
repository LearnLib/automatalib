--- conflicted
+++ resolved
@@ -22,11 +22,7 @@
 	<!-- ================================= PROJECT INFO ============================== -->
 	<groupId>net.automatalib</groupId>
 	<artifactId>automata-parent</artifactId>
-<<<<<<< HEAD
-	<version>0.4.0</version>
-=======
 	<version>0.4.0-SNAPSHOT</version>
->>>>>>> 4c77f0f4
 	<packaging>pom</packaging>
 
 	<name>AutomataLib</name>
@@ -389,12 +385,6 @@
 					<value>true</value>
 				</property>
 			</activation>
-<<<<<<< HEAD
-			<modules>
-				<module>distribution</module>
-			</modules>
-=======
->>>>>>> 4c77f0f4
 			<build>
 				<plugins>
 					<!--  aggregate javadoc of modules in one jar -->
